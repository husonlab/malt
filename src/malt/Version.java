/**
 * Version.java
 * Copyright (C) 2018 Daniel H. Huson
 * <p>
 * (Some files contain contributions from other authors, who are then mentioned separately.)
 * <p>
 * This program is free software: you can redistribute it and/or modify
 * it under the terms of the GNU General Public License as published by
 * the Free Software Foundation, either version 3 of the License, or
 * (at your option) any later version.
 * <p>
 * This program is distributed in the hope that it will be useful,
 * but WITHOUT ANY WARRANTY; without even the implied warranty of
 * MERCHANTABILITY or FITNESS FOR A PARTICULAR PURPOSE.  See the
 * GNU General Public License for more details.
 * <p>
 * You should have received a copy of the GNU General Public License
 * along with this program.  If not, see <http://www.gnu.org/licenses/>.
 */
package malt;

/**
 * Malt version string
 * Daniel Huson, 2014
 */
public class Version {
    public static final String NAME = "MALT";
<<<<<<< HEAD
    public static final String SHORT_DESCRIPTION = "MALT (version 0.4.1, built 24 May 2018)";
=======
    public static final String SHORT_DESCRIPTION = "MALT (version 0.4.1, built 29 June 2018)";
>>>>>>> a4aa2a41
}<|MERGE_RESOLUTION|>--- conflicted
+++ resolved
@@ -25,9 +25,5 @@
  */
 public class Version {
     public static final String NAME = "MALT";
-<<<<<<< HEAD
-    public static final String SHORT_DESCRIPTION = "MALT (version 0.4.1, built 24 May 2018)";
-=======
     public static final String SHORT_DESCRIPTION = "MALT (version 0.4.1, built 29 June 2018)";
->>>>>>> a4aa2a41
 }